--- conflicted
+++ resolved
@@ -55,7 +55,6 @@
     -- Text Editor
     self.editor = self.root:AddChild(CustomTextEditor(450))  -- Width of 450 to match previous size
     self.editor:SetPosition(0, 0)
-<<<<<<< HEAD
     self.editor:SetRegionSize(450, 300)
     self.editor:SetHAlign(ANCHOR_LEFT)
     self.editor:SetVAlign(ANCHOR_TOP)
@@ -88,8 +87,6 @@
         TextEdit.OnLoseFocus(self)
         self:SetColour(1, 1, 1, 1)
     end
-=======
->>>>>>> 987ef8d0
     -- Save indicator
     self.save_indicator = self.root:AddChild(Text(DEFAULTFONT, 20, ""))
     self.save_indicator:SetPosition(0, -170)
